{
  "name": "claude-vscode",
  "displayName": "Claude Assistant",
  "description": "AI-powered coding assistant powered by Claude",
  "version": "0.0.2",
  "publisher": "YourPublisherName",
  "private": true,
  "license": "MIT",
  "repository": {
    "type": "git",
    "url": "https://github.com/yourusername/claude-vscode"
  },
  "engines": {
    "vscode": "^1.80.0"
  },
  "categories": [
    "Other"
  ],
  "activationEvents": [
    "onView:claudeAssistant.chatView"
  ],
  "main": "./dist/extension.js",
  "contributes": {
    "viewsContainers": {
      "activitybar": [
        {
          "id": "claude-assistant",
          "title": "Claude Assistant",
          "icon": "media/claude-icon.svg"
        }
      ]
    },
    "views": {
      "claude-assistant": [
        {
          "type": "webview",
          "id": "claudeAssistant.chatView",
          "name": "Chat",
          "visibility": "visible"
        }
      ]
    },
    "commands": [
      {
        "command": "claudeAssistant.generateCode",
        "title": "Claude: Generate Code"
      },
      {
        "command": "claudeAssistant.generateTests",
        "title": "Claude: Generate Tests"
      },
      {
        "command": "claudeAssistant.suggestCommitMessage",
        "title": "Claude: Suggest Commit Message"
      },
      {
        "command": "claudeAssistant.reviewChanges",
        "title": "Claude: Review Changes"
      },
      {
        "command": "claudeAssistant.generatePRDescription",
        "title": "Claude: Generate PR Description"
      },
      {
        "command": "claudeAssistant.generateDocumentation",
        "title": "Claude: Generate Documentation"
      }
    ],
    "configuration": {
      "title": "Claude Assistant",
      "properties": {
        "claudeAssistant.apiKey": {
          "type": "string",
          "default": "",
<<<<<<< HEAD
          "description": "API key for Claude AI"
        },
        "claude.model": {
          "type": "string",
          "default": "claude-3-sonnet-20240229",
          "enum": [
            "claude-3-opus-20240229",
            "claude-3-sonnet-20240229",
            "claude-3-haiku-20240229",
            "claude-2.1",
            "claude-2"
          ],
          "enumDescriptions": [
            "Most capable model (Claude 3 Opus)",
            "Balanced model (Claude 3 Sonnet)",
            "Fastest model (Claude 3 Haiku)",
            "Previous generation, good for most tasks",
            "Legacy model"
          ],
          "description": "Claude model to use for responses"
=======
          "description": "Claude API Key"
        },
        "claudeAssistant.model": {
          "type": "string",
          "default": "claude-3-sonnet-20240229",
          "enum": [
            "claude-3-sonnet-20240229"
          ],
          "description": "Claude model to use (currently using Claude 3.5 Sonnet)"
>>>>>>> cfb10238
        }
      }
    },
    "keybindings": [
      {
        "command": "claudeAssistant.generateCode",
        "key": "ctrl+shift+g",
        "mac": "cmd+shift+g"
      },
      {
        "command": "claudeAssistant.generateTests",
        "key": "ctrl+shift+t",
        "mac": "cmd+shift+t"
      }
    ],
    "menus": {
      "editor/context": [
        {
          "command": "claudeAssistant.generateCode",
          "group": "claudeAI@1"
        },
        {
          "command": "claudeAssistant.generateTests",
          "group": "claudeAI@2"
        },
        {
          "command": "claudeAssistant.generateDocumentation",
          "group": "claudeAI@3"
        }
      ],
      "scm/title": [
        {
          "command": "claudeAssistant.suggestCommitMessage",
          "group": "navigation"
        },
        {
          "command": "claudeAssistant.reviewChanges",
          "group": "navigation"
        }
      ]
    }
  },
  "scripts": {
    "vscode:prepublish": "npm run package",
    "compile": "webpack",
    "watch": "webpack --watch",
    "package": "webpack --mode production --devtool hidden-source-map",
    "compile-tests": "tsc -p . --outDir out",
    "watch-tests": "tsc -p . -w --outDir out",
    "pretest": "npm run compile-tests && npm run compile && npm run lint",
    "lint": "eslint src --ext ts",
    "test": "node ./out/test/runTest.js"
  },
  "devDependencies": {
    "@types/better-sqlite3": "^7.6.12",
    "@types/marked": "^5.0.1",
    "@types/mocha": "^10.0.1",
    "@types/node": "16.x",
    "@types/vscode": "^1.80.0",
    "@typescript-eslint/eslint-plugin": "^6.1.0",
    "@typescript-eslint/parser": "^6.1.0",
    "@vscode/test-electron": "^2.3.3",
    "eslint": "^8.45.0",
    "glob": "^10.3.3",
    "mocha": "^10.2.0",
    "ts-loader": "^9.4.4",
    "typescript": "^5.1.6",
    "webpack": "^5.88.2",
    "webpack-cli": "^5.1.4"
  },
  "dependencies": {
    "axios": "^1.4.0",
    "better-sqlite3": "^8.4.0",
    "marked": "^5.1.1"
  }
}<|MERGE_RESOLUTION|>--- conflicted
+++ resolved
@@ -72,7 +72,6 @@
         "claudeAssistant.apiKey": {
           "type": "string",
           "default": "",
-<<<<<<< HEAD
           "description": "API key for Claude AI"
         },
         "claude.model": {
@@ -93,17 +92,6 @@
             "Legacy model"
           ],
           "description": "Claude model to use for responses"
-=======
-          "description": "Claude API Key"
-        },
-        "claudeAssistant.model": {
-          "type": "string",
-          "default": "claude-3-sonnet-20240229",
-          "enum": [
-            "claude-3-sonnet-20240229"
-          ],
-          "description": "Claude model to use (currently using Claude 3.5 Sonnet)"
->>>>>>> cfb10238
         }
       }
     },
