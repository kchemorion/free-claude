--- conflicted
+++ resolved
@@ -6,47 +6,6 @@
 import { SidebarProvider } from './webview/SidebarProvider';
 
 export async function activate(context: vscode.ExtensionContext) {
-    try {
-        const claudeAPI = new ClaudeAPI();
-        const codeGenerator = new CodeGenerator(claudeAPI);
-        const gitIntegration = new GitIntegration(claudeAPI);
-        const documentationGenerator = new DocumentationGenerator(claudeAPI);
-
-        // Register sidebar provider
-        const sidebarProvider = new SidebarProvider(context.extensionUri, claudeAPI);
-        context.subscriptions.push(
-            vscode.window.registerWebviewViewProvider(
-                SidebarProvider.viewType,
-                sidebarProvider
-            )
-        );
-
-        // Register code generation commands
-        context.subscriptions.push(
-            vscode.commands.registerCommand('claudeAssistant.generateCode', async () => {
-                const editor = vscode.window.activeTextEditor;
-                if (!editor) {
-                    vscode.window.showErrorMessage('No active editor');
-                    return;
-                }
-
-                const language = editor.document.languageId;
-                const prompt = await vscode.window.showInputBox({
-                    prompt: 'Enter code generation prompt',
-                    placeHolder: 'e.g., Create a function that sorts an array'
-                });
-
-                if (!prompt) return;
-
-                try {
-                    await codeGenerator.generateCode(prompt, language);
-                } catch (error) {
-                    vscode.window.showErrorMessage(`Code generation failed: ${error}`);
-                }
-            }),
-
-<<<<<<< HEAD
-async function askClaude(question: string, apiKey: string): Promise<ClaudeResponse> {
     try {
         const config = vscode.workspace.getConfiguration('claude');
         const model = config.get('model') || 'claude-3-sonnet-20240229';
@@ -67,70 +26,6 @@
                     content: question
                 }]
             })
-        });
-=======
-            vscode.commands.registerCommand('claudeAssistant.generateTests', async () => {
-                const editor = vscode.window.activeTextEditor;
-                if (!editor) {
-                    vscode.window.showErrorMessage('No active editor');
-                    return;
-                }
->>>>>>> cfb10238
-
-                try {
-                    await codeGenerator.generateTests(editor.document);
-                } catch (error) {
-                    vscode.window.showErrorMessage(`Test generation failed: ${error}`);
-                }
-            }),
-
-            // Git integration commands
-            vscode.commands.registerCommand('claudeAssistant.suggestCommitMessage', async () => {
-                try {
-                    const message = await gitIntegration.suggestCommitMessage();
-                    if (message) {
-                        await vscode.env.clipboard.writeText(message);
-                        vscode.window.showInformationMessage('Commit message copied to clipboard');
-                    }
-                } catch (error) {
-                    vscode.window.showErrorMessage(`Failed to suggest commit message: ${error}`);
-                }
-            }),
-
-            vscode.commands.registerCommand('claudeAssistant.reviewChanges', async () => {
-                try {
-                    await gitIntegration.reviewChanges();
-                } catch (error) {
-                    vscode.window.showErrorMessage(`Failed to review changes: ${error}`);
-                }
-            }),
-
-            vscode.commands.registerCommand('claudeAssistant.generatePRDescription', async () => {
-                try {
-                    const description = await gitIntegration.generatePRDescription();
-                    if (description) {
-                        await vscode.env.clipboard.writeText(description);
-                        vscode.window.showInformationMessage('PR description copied to clipboard');
-                    }
-                } catch (error) {
-                    vscode.window.showErrorMessage(`Failed to generate PR description: ${error}`);
-                }
-            }),
-
-            // Documentation commands
-            vscode.commands.registerCommand('claudeAssistant.generateDocumentation', async () => {
-                const editor = vscode.window.activeTextEditor;
-                if (!editor) {
-                    vscode.window.showErrorMessage('No active editor');
-                    return;
-                }
-
-                try {
-                    await documentationGenerator.generateDocumentation(editor.document);
-                } catch (error) {
-                    vscode.window.showErrorMessage(`Documentation generation failed: ${error}`);
-                }
-            })
         );
 
         // Show welcome message
